# Python-generated files
__pycache__/
*.py[oc]
build/
dist/
wheels/
*.egg-info

# Virtual environments
.venv
<<<<<<< HEAD
.history
=======
uv.lock
>>>>>>> 5f0ef1f9
<|MERGE_RESOLUTION|>--- conflicted
+++ resolved
@@ -8,8 +8,5 @@
 
 # Virtual environments
 .venv
-<<<<<<< HEAD
 .history
-=======
-uv.lock
->>>>>>> 5f0ef1f9
+uv.lock